--- conflicted
+++ resolved
@@ -171,10 +171,7 @@
   font-size: 75%;
   line-height: 10px;
 }
-<<<<<<< HEAD
 
 .sidemenu-section-text-wrapper {
   padding-top: 4px;
-}
-=======
->>>>>>> 5c39a3d0
+}