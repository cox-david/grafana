--- conflicted
+++ resolved
@@ -4,11 +4,7 @@
     "company": "Grafana Labs"
   },
   "name": "grafana",
-<<<<<<< HEAD
-  "version": "5.0.1-pre1",
-=======
   "version": "5.1.0-pre1",
->>>>>>> a589f701
   "repository": {
     "type": "git",
     "url": "http://github.com/grafana/grafana.git"
