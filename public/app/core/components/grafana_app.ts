import config from 'app/core/config';
import _ from 'lodash';
import $ from 'jquery';

import coreModule from 'app/core/core_module';
import { profiler } from 'app/core/profiler';
import appEvents from 'app/core/app_events';
import Drop from 'tether-drop';
import { createStore } from 'app/stores/store';
import colors from 'app/core/utils/colors';
import { BackendSrv, setBackendSrv } from 'app/core/services/backend_srv';
import { DatasourceSrv } from 'app/features/plugins/datasource_srv';
import { configureStore } from 'app/store/configureStore';

export class GrafanaCtrl {
  /** @ngInject */
  constructor(
    $scope,
    alertSrv,
    utilSrv,
    $rootScope,
    $controller,
    contextSrv,
    bridgeSrv,
    backendSrv: BackendSrv,
    datasourceSrv: DatasourceSrv
  ) {
<<<<<<< HEAD
    configureStore();
=======
    // sets singleston instances for angular services so react components can access them
    setBackendSrv(backendSrv);
>>>>>>> e1beaaa0
    createStore({ backendSrv, datasourceSrv });

    $scope.init = function() {
      $scope.contextSrv = contextSrv;
      $scope.appSubUrl = config.appSubUrl;
      $scope._ = _;

      profiler.init(config, $rootScope);
      alertSrv.init();
      utilSrv.init();
      bridgeSrv.init();

      $scope.dashAlerts = alertSrv;
    };

    $rootScope.colors = colors;

    $scope.initDashboard = function(dashboardData, viewScope) {
      $scope.appEvent('dashboard-fetch-end', dashboardData);
      $controller('DashboardCtrl', { $scope: viewScope }).init(dashboardData);
    };

    $rootScope.onAppEvent = function(name, callback, localScope) {
      var unbind = $rootScope.$on(name, callback);
      var callerScope = this;
      if (callerScope.$id === 1 && !localScope) {
        console.log('warning rootScope onAppEvent called without localscope');
      }
      if (localScope) {
        callerScope = localScope;
      }
      callerScope.$on('$destroy', unbind);
    };

    $rootScope.appEvent = function(name, payload) {
      $rootScope.$emit(name, payload);
      appEvents.emit(name, payload);
    };

    $scope.init();
  }
}

/** @ngInject */
export function grafanaAppDirective(playlistSrv, contextSrv, $timeout, $rootScope, $location) {
  return {
    restrict: 'E',
    controller: GrafanaCtrl,
    link: (scope, elem) => {
      var sidemenuOpen;
      var body = $('body');

      // see https://github.com/zenorocha/clipboard.js/issues/155
      $.fn.modal.Constructor.prototype.enforceFocus = function() {};

      sidemenuOpen = scope.contextSrv.sidemenu;
      body.toggleClass('sidemenu-open', sidemenuOpen);

      appEvents.on('toggle-sidemenu', () => {
        sidemenuOpen = scope.contextSrv.sidemenu;
        body.toggleClass('sidemenu-open');
      });

      appEvents.on('toggle-sidemenu-mobile', () => {
        body.toggleClass('sidemenu-open--xs');
      });

      appEvents.on('toggle-sidemenu-hidden', () => {
        body.toggleClass('sidemenu-hidden');
      });

      scope.$watch(() => playlistSrv.isPlaying, function(newValue) {
        elem.toggleClass('playlist-active', newValue === true);
      });

      // check if we are in server side render
      if (document.cookie.indexOf('renderKey') !== -1) {
        body.addClass('body--phantomjs');
      }

      // tooltip removal fix
      // manage page classes
      var pageClass;
      scope.$on('$routeChangeSuccess', function(evt, data) {
        if (pageClass) {
          body.removeClass(pageClass);
        }

        if (data.$$route) {
          pageClass = data.$$route.pageClass;
          if (pageClass) {
            body.addClass(pageClass);
          }
        }

        // clear body class sidemenu states
        body.removeClass('sidemenu-open--xs');

        $('#tooltip, .tooltip').remove();

        // check for kiosk url param
        if (data.params.kiosk) {
          appEvents.emit('toggle-kiosk-mode');
        }

        // check for 'inactive' url param for clean looks like kiosk, but with title
        if (data.params.inactive) {
          body.addClass('user-activity-low');

          // for some reason, with this class it looks cleanest
          body.addClass('sidemenu-open');
        }

        // close all drops
        for (const drop of Drop.drops) {
          drop.destroy();
        }
      });

      // handle kiosk mode
      appEvents.on('toggle-kiosk-mode', () => {
        body.toggleClass('page-kiosk-mode');
      });

      // handle in active view state class
      var lastActivity = new Date().getTime();
      var activeUser = true;
      var inActiveTimeLimit = 60 * 1000;
      var sidemenuHidden = false;

      function checkForInActiveUser() {
        if (!activeUser) {
          return;
        }
        // only go to activity low mode on dashboard page
        if (!body.hasClass('page-dashboard')) {
          return;
        }

        if (new Date().getTime() - lastActivity > inActiveTimeLimit) {
          activeUser = false;
          body.addClass('user-activity-low');
          // hide sidemenu
          if (sidemenuOpen) {
            sidemenuHidden = true;
            body.removeClass('sidemenu-open');
            $timeout(function() {
              $rootScope.$broadcast('render');
            }, 100);
          }
        }
      }

      function userActivityDetected() {
        lastActivity = new Date().getTime();
        if (!activeUser) {
          activeUser = true;
          body.removeClass('user-activity-low');

          // restore sidemenu
          if (sidemenuHidden) {
            sidemenuHidden = false;
            body.addClass('sidemenu-open');
            appEvents.emit('toggle-inactive-mode');
            $timeout(function() {
              $rootScope.$broadcast('render');
            }, 100);
          }
        }
      }

      // mouse and keyboard is user activity
      body.mousemove(userActivityDetected);
      body.keydown(userActivityDetected);
      // set useCapture = true to catch event here
      document.addEventListener('wheel', userActivityDetected, { capture: true, passive: true });
      // treat tab change as activity
      document.addEventListener('visibilitychange', userActivityDetected);

      // check every 2 seconds
      setInterval(checkForInActiveUser, 2000);

      appEvents.on('toggle-view-mode', () => {
        lastActivity = 0;
        checkForInActiveUser();
      });

      // handle document clicks that should hide things
      body.click(function(evt) {
        var target = $(evt.target);
        if (target.parents().length === 0) {
          return;
        }

        // for stuff that animates, slides out etc, clicking it needs to
        // hide it right away
        var clickAutoHide = target.closest('[data-click-hide]');
        if (clickAutoHide.length) {
          var clickAutoHideParent = clickAutoHide.parent();
          clickAutoHide.detach();
          setTimeout(function() {
            clickAutoHideParent.append(clickAutoHide);
          }, 100);
        }

        if (target.parents('.navbar-buttons--playlist').length === 0) {
          playlistSrv.stop();
        }

        // hide search
        if (body.find('.search-container').length > 0) {
          if (target.parents('.search-results-container, .search-field-wrapper').length === 0) {
            scope.$apply(function() {
              scope.appEvent('hide-dash-search');
            });
          }
        }

        // hide popovers
        var popover = elem.find('.popover');
        if (popover.length > 0 && target.parents('.graph-legend').length === 0) {
          popover.hide();
        }
      });
    },
  };
}

coreModule.directive('grafanaApp', grafanaAppDirective);<|MERGE_RESOLUTION|>--- conflicted
+++ resolved
@@ -25,12 +25,9 @@
     backendSrv: BackendSrv,
     datasourceSrv: DatasourceSrv
   ) {
-<<<<<<< HEAD
+    // sets singleston instances for angular services so react components can access them
     configureStore();
-=======
-    // sets singleston instances for angular services so react components can access them
     setBackendSrv(backendSrv);
->>>>>>> e1beaaa0
     createStore({ backendSrv, datasourceSrv });
 
     $scope.init = function() {
