import "./directives/dash_class";
import "./directives/dash_edit_link";
import "./directives/dropdown_typeahead";
import "./directives/metric_segment";
import "./directives/misc";
import "./directives/ng_model_on_blur";
import "./directives/tags";
import "./directives/value_select_dropdown";
import "./directives/rebuild_on_change";
import "./directives/give_focus";
import "./directives/diff-view";
import './jquery_extended';
import './partials';
import './components/jsontree/jsontree';
import './components/code_editor/code_editor';
import './utils/outline';
import './components/colorpicker/ColorPicker';
import './components/colorpicker/SeriesColorPicker';
import './components/colorpicker/spectrum_picker';
import './services/search_srv';

import {grafanaAppDirective} from './components/grafana_app';
import {sideMenuDirective} from './components/sidemenu/sidemenu';
import {searchDirective} from './components/search/search';
import {infoPopover} from './components/info_popover';
import {navbarDirective} from './components/navbar/navbar';
import {arrayJoin} from './directives/array_join';
import {liveSrv} from './live/live_srv';
import {Emitter} from './utils/emitter';
import {layoutSelector} from './components/layout_selector/layout_selector';
import {switchDirective} from './components/switch';
import {dashboardSelector} from './components/dashboard_selector';
import {queryPartEditorDirective} from './components/query_part/query_part_editor';
import {formDropdownDirective} from './components/form_dropdown/form_dropdown';
import 'app/core/controllers/all';
import 'app/core/services/all';
import 'app/core/routes/routes';
import './filters/filters';
import coreModule from './core_module';
import appEvents from './app_events';
import colors from './utils/colors';
import {assignModelProperties} from './utils/model_utils';
import {contextSrv} from './services/context_srv';
import {KeybindingSrv} from './services/keybindingSrv';
import {helpModal} from './components/help/help';
import {JsonExplorer} from './components/json_explorer/json_explorer';
import {NavModelSrv, NavModel} from './nav_model_srv';
import {userPicker} from './components/user_picker';
import {userGroupPicker} from './components/user_group_picker';
import {geminiScrollbar} from './components/scroll/scroll';
import {gfPageDirective} from './components/gf_page';
import {orgSwitcher} from './components/org_switcher';
import {profiler} from './profiler';
import {registerAngularDirectives} from './angular_wrappers';
<<<<<<< HEAD
import {updateLegendValues} from './time_series2';
import TimeSeries from './time_series2';
=======
import {searchResultsDirective} from './components/search/search_results';
>>>>>>> 58fb35c5

export {
  profiler,
  registerAngularDirectives,
  arrayJoin,
  coreModule,
  grafanaAppDirective,
  sideMenuDirective,
  navbarDirective,
  searchDirective,
  liveSrv,
  layoutSelector,
  switchDirective,
  infoPopover,
  Emitter,
  appEvents,
  dashboardSelector,
  queryPartEditorDirective,
  colors,
  formDropdownDirective,
  assignModelProperties,
  contextSrv,
  KeybindingSrv,
  helpModal,
  JsonExplorer,
  NavModelSrv,
  NavModel,
  userPicker,
  userGroupPicker,
  geminiScrollbar,
  gfPageDirective,
  orgSwitcher,
<<<<<<< HEAD
  TimeSeries,
  updateLegendValues
=======
  searchResultsDirective
>>>>>>> 58fb35c5
};<|MERGE_RESOLUTION|>--- conflicted
+++ resolved
@@ -52,12 +52,9 @@
 import {orgSwitcher} from './components/org_switcher';
 import {profiler} from './profiler';
 import {registerAngularDirectives} from './angular_wrappers';
-<<<<<<< HEAD
 import {updateLegendValues} from './time_series2';
 import TimeSeries from './time_series2';
-=======
 import {searchResultsDirective} from './components/search/search_results';
->>>>>>> 58fb35c5
 
 export {
   profiler,
@@ -90,10 +87,7 @@
   geminiScrollbar,
   gfPageDirective,
   orgSwitcher,
-<<<<<<< HEAD
   TimeSeries,
-  updateLegendValues
-=======
+  updateLegendValues,
   searchResultsDirective
->>>>>>> 58fb35c5
 };