<div class="gf-form-group">
  <div class="gf-form-inline">
    <div class="gf-form">
			<label class="gf-form-label gf-query-ds-label">
				<i class="icon-gf icon-gf-datasources"></i>
			</label>
      <label class="gf-form-label">Data Source</label>

      <gf-form-dropdown model="ctrl.panelDsValue" css-class="gf-size-auto"
                        lookup-text="true"
                        get-options="ctrl.getOptions(true)"
                        on-change="ctrl.datasourceChanged($option)">
      </gf-form-dropdown>
		</div>

		<div class="gf-form gf-form--grow">
			<label class="gf-form-label gf-form-label--grow"></label>
		</div>
		<div class="gf-form" ng-if="ctrl.queryOptions">
			<a class="gf-form-label" ng-click="ctrl.toggleOptions()">
				<i class="fa fa-fw fa-caret-right" ng-hide="ctrl.optionsOpen"></i><i class="fa fa-fw fa-caret-down" ng-show="ctrl.optionsOpen"></i>Options
			</a>
		</div>
		<div class="gf-form" ng-if="ctrl.hasQueryHelp">
			<button class="gf-form-label" ng-click="ctrl.toggleHelp()">
				<i class="fa fa-fw fa-caret-right" ng-hide="ctrl.helpOpen"></i><i class="fa fa-fw fa-caret-down" ng-show="ctrl.helpOpen"></i>Help
			</button>
		</div>
		<div class="gf-form">
			<button class="gf-form-label" ng-click="ctrl.toggleQueryTroubleshooter()" bs-tooltip="'Display query request & response'">
				<i class="fa fa-fw fa-caret-right" ng-hide="ctrl.queryTroubleshooterOpen"></i><i class="fa fa-fw fa-caret-down" ng-show="ctrl.queryTroubleshooterOpen"></i>Query Inspector
			</button>
		</div>
	</div>

	<div>
		<div ng-if="ctrl.optionsOpen">
			<div class="gf-form gf-form--flex-end" ng-if="ctrl.queryOptions.minInterval">
				<label class="gf-form-label">Min time interval</label>
				<input type="text" class="gf-form-input width-6" placeholder="{{ctrl.panelCtrl.interval}}" ng-model="ctrl.panel.interval" spellcheck="false" ng-model-onblur ng-change="ctrl.panelCtrl.refresh()" />
				<info-popover mode="right-absolute">
					A lower limit for the auto group by time interval. Recommended to be set to write frequency,
					for example <code>1m</code> if your data is written every minute. Access auto interval via variable <code>$__interval</code> for time range
					string and <code>$__interval_ms</code> for numeric variable that can be used in math expressions.
				</info-popover>
			</div>
			<div class="gf-form gf-form--flex-end" ng-if="ctrl.queryOptions.cacheTimeout">
				<label class="gf-form-label width-9">Cache timeout</label>
				<input  type="text" class="gf-form-input width-6" placeholder="60" ng-model="ctrl.panel.cacheTimeout" ng-model-onblur ng-change="ctrl.panelCtrl.refresh()" spellcheck="false" />
				<info-popover mode="right-absolute">
					If your time series store has a query cache this option can override the default
					cache timeout. Specify a numeric value in seconds.
				</info-popover>
			</div>
			<div class="gf-form gf-form--flex-end" ng-if="ctrl.queryOptions.maxDataPoints">
				<label class="gf-form-label width-9">Max data points</label>
				<input type="text" class="gf-form-input width-6" placeholder="auto" ng-model-onblur ng-change="ctrl.panelCtrl.refresh()" ng-model="ctrl.panel.maxDataPoints" spellcheck="false"  />
				<info-popover mode="right-absolute">
					The maximum data points the query should return. For graphs this
					is automatically set to one data point per pixel.
				</info-popover>
			</div>
		</div>

		<div class="grafana-info-box" ng-if="ctrl.helpOpen">
			<div class="markdown-html" ng-bind-html="ctrl.helpHtml"></div>
			<a class="grafana-info-box__close" ng-click="ctrl.toggleHelp()">
				<i class="fa fa-chevron-up"></i>
			</a>
		</div>

		<query-troubleshooter panel-ctrl="ctrl.panelCtrl" is-open="ctrl.queryTroubleshooterOpen"></query-troubleshooter>
	</div>
</div>

<div class="query-editor-rows gf-form-group">
	<div ng-repeat="target in ctrl.panel.targets" ng-class="{'gf-form-disabled': target.hide}">
		<rebuild-on-change property="ctrl.panel.datasource || target.datasource" show-null="true">
			<plugin-component type="query-ctrl">
			</plugin-component>
		</rebuild-on-change>
	</div>

	<div class="gf-form-query">
		<div class="gf-form gf-form-query-letter-cell">
			<label class="gf-form-label">
				<span class="gf-form-query-letter-cell-carret">
					<i class="fa fa-caret-down"></i>
				</span>
				<span class="gf-form-query-letter-cell-letter">{{ctrl.panelCtrl.nextRefId}}</span>
			</label>
			<button class="btn btn-secondary gf-form-btn" ng-click="ctrl.addQuery()" ng-hide="ctrl.current.meta.mixed">
				Add Query
			</button>

<<<<<<< HEAD
<rebuild-on-change property="ctrl.panel.datasource" show-null="true">
  <plugin-component type="query-options-ctrl">
  </plugin-component>
</rebuild-on-change>

<div class="clearfix"></div>

=======
			<div class="dropdown" ng-if="ctrl.current.meta.mixed">
				<gf-form-dropdown model="ctrl.addQueryDropdown" get-options="ctrl.getOptions(false)" on-change="ctrl.addMixedQuery($option)">
				</gf-form-dropdown>
			</div>
		</div>
	</div>
>>>>>>> c9a30ef1
</div><|MERGE_RESOLUTION|>--- conflicted
+++ resolved
@@ -92,21 +92,5 @@
 			<button class="btn btn-secondary gf-form-btn" ng-click="ctrl.addQuery()" ng-hide="ctrl.current.meta.mixed">
 				Add Query
 			</button>
-
-<<<<<<< HEAD
-<rebuild-on-change property="ctrl.panel.datasource" show-null="true">
-  <plugin-component type="query-options-ctrl">
-  </plugin-component>
-</rebuild-on-change>
-
-<div class="clearfix"></div>
-
-=======
-			<div class="dropdown" ng-if="ctrl.current.meta.mixed">
-				<gf-form-dropdown model="ctrl.addQueryDropdown" get-options="ctrl.getOptions(false)" on-change="ctrl.addMixedQuery($option)">
-				</gf-form-dropdown>
-			</div>
 		</div>
-	</div>
->>>>>>> c9a30ef1
-</div>+	</div>